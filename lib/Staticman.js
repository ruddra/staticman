'use strict'

const config = require(__dirname + '/../config')
const GitHub = require('./GitHub')
const markdownTable = require('markdown-table')
const md5 = require('md5')
const NodeRSA = require('node-rsa')
const Notification = require('./Notification')
const objectPath = require('object-path')
const SiteConfig = require(__dirname + '/../siteConfig')
const SubscriptionsManager = require('./SubscriptionsManager')
const uuid = require('node-uuid')
const yaml = require('js-yaml')

const Staticman = function (options, localConfig) {
  this.options = options
  this.localConfig = localConfig

  // Initialise GitHub API
  this.github = new GitHub({
    username: this.options.username,
    repository: this.options.repository,
    branch: this.options.branch
  })

  // Generate unique id
  this.uid = uuid.v1()

  // Initialise RSA
  this.rsa = new NodeRSA()
  this.rsa.importKey(config.get('rsaPrivateKey'))
}

Staticman.prototype._applyInternalFields = function (data) {
  let internalFields = {
    _id: this.uid
  }

  // Inject parent, if present
  if (this.options.parent) {
    internalFields._parent = this.options.parent
  }

  return Object.assign(internalFields, data)
}

Staticman.prototype._applyGeneratedFields = function (data) {
  const generatedFields = this.siteConfig.get('generatedFields')

  if (!generatedFields) return data

  Object.keys(generatedFields).forEach(field => {
    const generatedField = generatedFields[field]

    if ((typeof generatedField === 'object') && (!(generatedField instanceof Array))) {
      const options = generatedField.options || {}

      switch (generatedField.type) {
        case 'date':
          data[field] = this._createDate(options)

          break
      }
    } else {
      data[field] = generatedField
    }
  })

  return data
}

Staticman.prototype._applyTransforms = function (data) {
  const transforms = this.siteConfig.get('transforms')

  if (!transforms) return Promise.resolve(data)

  // This doesn't serve any purpose for now, but we might want to have
  // asynchronous transforms in the future.
  let queue = []

  Object.keys(transforms).forEach(field => {
    if (!data[field]) return

    if (transforms[field] === 'md5') {
      data[field] = md5(data[field])
    }
  })

  return Promise.all(queue).then((results) => {
    return data
  })
}

Staticman.prototype._checkForSpam = function (fields) {
<<<<<<< HEAD
  if (!this.siteConfig.get('akismet.enabled')) return Promise.resolve(fields)
=======
  if (!this.config.akismet || !this.config.akismet.type) return Promise.resolve(fields)
>>>>>>> 8c48023f

  return new Promise((resolve, reject) => {
    const akismet = require('akismet').client({
      blog: config.get('akismet.site'),
      apiKey: config.get('akismet.apiKey')
    })

    akismet.checkSpam({
      user_ip: this.ip,
<<<<<<< HEAD
      comment_author: fields[this.siteConfig.get('akismet.author')],
      comment_content: fields[this.siteConfig.get('akismet.content')]
=======
      user_agent: this.useragent,
      comment_type: this.config.akismet.type,
      comment_author: fields[this.config.akismet.author],
      comment_author_email: fields[this.config.akismet.email],
      comment_author_url: fields[this.config.akismet.url],
      comment_content: fields[this.config.akismet.content]
>>>>>>> 8c48023f
    }, (err, isSpam) => {
      if (err) return reject(err)
      
      if (isSpam) return reject('IS_SPAM')

      return resolve(fields)
    })    
  })
}

Staticman.prototype._createDate = function (options) {
  const date = new Date()

  switch (options.format) {
    case 'timestamp':
      return date.getTime()

    case 'timestamp-seconds':
      return Math.floor(date.getTime() / 1000)

    case 'iso8601':
    default:
      return date.toISOString()
  }
}

Staticman.prototype._createFile = function (fields) {
  return new Promise((resolve, reject) => {
    switch (this.siteConfig.get('format').toLowerCase()) {
      case 'json':
        return resolve(JSON.stringify(fields))

      case 'yaml':
      case 'yml':
        try {
          const output = yaml.safeDump(fields)

          return resolve(output)
        } catch (err) {
          return reject(err)
        }

        break

      case 'frontmatter':
        const transforms = this.siteConfig.get('transforms')

        const contentField = transforms && Object.keys(transforms).find(field => {
          return transforms[field] === 'frontmatterContent'
        })

        if (!contentField) {
          return reject('NO_FRONTMATTER_CONTENT_TRANSFORM')
        }

        const content = fields[contentField]

        delete fields[contentField]

        try {
          const output = `---\n${yaml.safeDump(fields)}---\n${content}\n`

          return resolve(output)
        } catch (err) {
          return reject(err)
        }

        break

      default:
        return reject('INVALID_FORMAT')
    }
  })
}

Staticman.prototype._generatePRBody = function (fields) {
  let table = [
    ['Field', 'Content']
  ]

  Object.keys(fields).forEach(field => {
    table.push([field, fields[field]])
  })

  const message = this.siteConfig.get('pullRequestBody') + markdownTable(table)

  return message
}

Staticman.prototype._getConfig = function (force) {
  if (this.siteConfig && !force) return Promise.resolve(this.siteConfig)

  if (!this.options.config) return Promise.reject('NO_CONFIG_PATH')

  return this.github.readFile(this.options.config.file).then(data => {
    const config = objectPath.get(data, this.options.config.path)
    const validationErrors = this._validateConfig(config)

    if (validationErrors) {
      return Promise.reject(validationErrors)
    }

    if (config.branch !== this.options.branch) {
      return Promise.reject('BRANCH_MISMATCH')
    }
  })
}

Staticman.prototype._getNewFilePath = function (data) {
  const configFilename = this.siteConfig.get('filename')
  const filename = configFilename ? this._resolvePlaceholders(configFilename, {
    fields: data,
    options: this.options
  }) : this.uid

  const path = this._resolvePlaceholders(this.siteConfig.get('path'), {
    fields: data,
    options: this.options
  })

  const extension = this._getExtensionForFormat(this.siteConfig.get('format'))

  return `${path}/${filename}.${extension}`
}

Staticman.prototype._getExtensionForFormat = function (format) {
  switch (format.toLowerCase()) {
    case 'json':
      return 'json'

    case 'yaml':
    case 'yml':
      return 'yml'

    case 'frontmatter':
      return 'md'
  }
}

Staticman.prototype._processSubscriptions = function (fields, options) {
  // Initialise SubscriptionsManager
  const subscriptions = new SubscriptionsManager(this.github, this.rsa)

  // If there isn't a parent or if notifications are not enabled, there's
  // nothing to do here
  if (!options.parent || !this.siteConfig.get('notifications.enabled')) {
    return Promise.resolve(true)
  }

  // Process existing subscriptions
  return subscriptions.get(options.parent).then(subscription => {
    if (subscription) {
      const notifications = new Notification()

      notifications.send(subscription, fields, options, this.siteConfig)
    }

    if (options.subscribe && fields[options.subscribe]) {
      return subscriptions.set(options.parent, fields[options.subscribe])
    }
  }).catch(err => {
    console.log(err.stack || err)
  })
}

Staticman.prototype._resolvePlaceholders = function (subject, baseObject) {
  const matches = subject.match(/{(.*?)}/g)

  if (!matches) return subject

  matches.forEach((match) => {
    const escapedMatch = match.replace(/[\-\[\]\/\{\}\(\)\*\+\?\.\\\^\$\|]/g, "\\$&");
    const property = match.slice(1, -1)

    let newText

    switch (property) {
      case '@timestamp':
        newText = new Date().getTime()

        break

      case '@id':
        newText = this.uid

        break

      default:
        newText = objectPath.get(baseObject, property) || ''
    }

    subject = subject.replace(new RegExp(escapedMatch, 'g'), newText)
  })

  return subject
}

Staticman.prototype._validateConfig = function (config) {
  if (!config) {
    return {
      code: 'MISSING_CONFIG_BLOCK'
    }
  }

  const requiredFields = [
    'allowedFields',
    'branch',
    'format',
    'path'
  ]

  let missingFields = []

  // Checking for missing required fields
  requiredFields.forEach((requiredField) => {
    if (objectPath.get(config, requiredField) === undefined) {
      missingFields.push(requiredField)
    }
  })

  if (missingFields.length) {
    return {
      code: 'MISSING_CONFIG_FIELDS',
      data: missingFields
    }
  }

  // Check origin
  if (config.allowedOrigins) {
    if (this.options.origin) {
      const url = require('url').parse(this.options.origin)

      const validOrigin = config.allowedOrigins.some(origin => {
        return origin === url.hostname
      })

      if (!validOrigin) {
        return {
          code: 'INVALID_ORIGIN',
          data: null
        }
      }
    }
  }

  this.siteConfig = SiteConfig(config, this.rsa)

  return null
}

Staticman.prototype._validateFields = function (fields) {
  let errors = []
  let missingRequiredFields = []
  let invalidFields = []

  Object.keys(fields).forEach(field => {
    // Check for any invalid fields
    if ((this.siteConfig.get('allowedFields').indexOf(field) === -1) && (fields[field] !== '')) {
      invalidFields.push(field)
    }

    // Trim fields
    if (typeof fields[field] === 'string') {
      fields[field] = fields[field].trim()
    }
  })

  // Check for missing required fields
  this.siteConfig.get('requiredFields').forEach(field => {
    if ((fields[field] === undefined) || (fields[field] === '')) {
      missingRequiredFields.push(field)
    }
  })

  if (missingRequiredFields.length) {
    errors.push({
      code: 'MISSING_REQUIRED_FIELDS',
      data: missingRequiredFields
    })
  }

  if (invalidFields.length) {
    errors.push({
      code: 'INVALID_FIELDS',
      data: invalidFields
    })
  }

  if (errors.length) return errors

  return null
}

Staticman.prototype.process = function (fields, options) {
  return this._getConfig().then(res => {
    return this._checkForSpam(fields)
  }).then(fields => {
    // Validate fields
    const fieldErrors = this._validateFields(fields)

    if (fieldErrors) return Promise.reject(fieldErrors)

    // Add generated fields
    fields = this._applyGeneratedFields(fields)

    // Apply transforms
    return this._applyTransforms(fields)
  }).then(fields => {
    return this._applyInternalFields(fields)
  }).then(fields => {
    // Create file
    return this._createFile(fields)
  }).then(data => {
    if (this.siteConfig.get('moderation')) {
      const filePath = this._getNewFilePath(data)
      const newBranch = 'staticman_' + this.uid

      return this.github.writeFileAndSendPR(filePath, data, newBranch, this.siteConfig.get('commitMessage'), this._generatePRBody(fields))
    }

    const filePath = this._getNewFilePath(data)

    return this.github.writeFile(filePath, data, branch, this.siteConfig.get('commitMessage'))
  }).then(result => {
    //this._processSubscriptions(fields, options)

    return {
      fields: fields,
      redirect: options.redirect ? options.redirect : false
    }
  })
}

Staticman.prototype.setConfig = function (config) {
  this.options.config = config
}

Staticman.prototype.setIp = function (ip) {
  this.ip = ip
}

Staticman.prototype.setUserAgent = function (useragent) {
  this.useragent = useragent
}

module.exports = Staticman<|MERGE_RESOLUTION|>--- conflicted
+++ resolved
@@ -92,11 +92,7 @@
 }
 
 Staticman.prototype._checkForSpam = function (fields) {
-<<<<<<< HEAD
   if (!this.siteConfig.get('akismet.enabled')) return Promise.resolve(fields)
-=======
-  if (!this.config.akismet || !this.config.akismet.type) return Promise.resolve(fields)
->>>>>>> 8c48023f
 
   return new Promise((resolve, reject) => {
     const akismet = require('akismet').client({
@@ -106,17 +102,12 @@
 
     akismet.checkSpam({
       user_ip: this.ip,
-<<<<<<< HEAD
+      user_agent: this.userAgent,
+      comment_type: this.siteConfig.get('akismet.type'),
       comment_author: fields[this.siteConfig.get('akismet.author')],
+      comment_author_email: fields[this.siteConfig.get('akismet.authorEmail')],
+      comment_author_url: fields[this.siteConfig.get('akismet.authorUrl')],
       comment_content: fields[this.siteConfig.get('akismet.content')]
-=======
-      user_agent: this.useragent,
-      comment_type: this.config.akismet.type,
-      comment_author: fields[this.config.akismet.author],
-      comment_author_email: fields[this.config.akismet.email],
-      comment_author_url: fields[this.config.akismet.url],
-      comment_content: fields[this.config.akismet.content]
->>>>>>> 8c48023f
     }, (err, isSpam) => {
       if (err) return reject(err)
       
@@ -458,8 +449,8 @@
   this.ip = ip
 }
 
-Staticman.prototype.setUserAgent = function (useragent) {
-  this.useragent = useragent
+Staticman.prototype.setUserAgent = function (userAgent) {
+  this.userAgent = userAgent
 }
 
 module.exports = Staticman