--- conflicted
+++ resolved
@@ -17,7 +17,6 @@
   return remoteConfig
 }
 
-<<<<<<< HEAD
 module.exports = ((req, res) => {
   const ua = config.get('analytics.uaTrackingId') ? require('universal-analytics')(config.get('analytics.uaTrackingId')) : null
   const fields = req.query.fields || req.body.fields
@@ -27,6 +26,7 @@
 
   staticman.setConfig(createConfigObject(res.locals.apiVersion, req.params.property))
   staticman.setIp(req.headers['x-forwarded-for'] || req.connection.remoteAddress)
+  staticman.setUserAgent(req.headers['user-agent'])
 
   staticman.process(fields, options).then((data) => {
     if (data.redirect) {
@@ -48,42 +48,5 @@
     if (ua) {
       ua.event('Entries', 'New entry error').send()
     }
-=======
-module.exports = (config) => {
-  return ((req, res) => {
-    var ua = config.uaTrackingId ? require('universal-analytics')(config.uaTrackingId) : null
-    var fields = req.query.fields || req.body.fields
-    var options = req.query.options || req.body.options || {}
-
-    Object.assign(options, req.params)
-
-    var staticman = new Staticman(options, config)
-
-    staticman.setConfig(createConfigObject(res.locals.apiVersion))
-    staticman.setIp(req.headers['x-forwarded-for'] || req.connection.remoteAddress)
-    staticman.setUserAgent(req.headers['user-agent'])
-
-    staticman.process(fields, options).then((data) => {
-      if (data.redirect) {
-        res.redirect(data.redirect)
-      } else {
-        res.send({
-          success: true,
-          fields: data.fields
-        })
-      }
-
-      if (ua) {
-        ua.event('Entries', 'New entry').send()
-      }
-    }).catch((err) => {
-      console.log('** ERR:', err.stack || err);
-      res.status(500).send(err)
-
-      if (ua) {
-        ua.event('Entries', 'New entry error').send()
-      }
-    })
->>>>>>> 8c48023f
   })
 })